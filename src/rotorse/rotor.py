--- conflicted
+++ resolved
@@ -2609,12 +2609,7 @@
     rotor.N_damage = 365*24*3600*20.0  # (Float): number of cycles used in fatigue analysis  TODO: make function of rotation speed
     # ----------------
 
-<<<<<<< HEAD
     # from myutilities import plt
-    import matplotlib.pyplot as plt
-=======
-    #from myutilities import plt
->>>>>>> b02100ad
 
     # === run and outputs ===
     rotor.run()
@@ -2633,7 +2628,7 @@
     print 'tip_deflection =', rotor.tip_deflection
     print 'root_bending_moment =', rotor.root_bending_moment
 
-    '''plt.figure()
+    plt.figure()
     plt.plot(rotor.V, rotor.P/1e6)
     plt.xlabel('wind speed (m/s)')
     plt.xlabel('power (W)')
@@ -2661,4 +2656,4 @@
     # plt.save('/Users/sning/Desktop/strain_te.png')
 
     plt.show()
-    # ----------------'''+    # ----------------